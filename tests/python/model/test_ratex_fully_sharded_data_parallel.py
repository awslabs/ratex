--- conflicted
+++ resolved
@@ -97,14 +97,9 @@
 @pytest.mark.parametrize(
     "optimizer", [(SGD, {"lr": 0.001, "momentum": 0.1}), (Adam, {"lr": 0.001})]
 )
-<<<<<<< HEAD
 @pytest.mark.parametrize("dtype", [torch.float32, torch.float16])
 def test_ratex_fully_sharded_data_parallelism_zero1(
     input_shape, num_classes, optimizer, dtype, tolerance=1e-10, seed=0
-=======
-def test_ratex_fully_sharded_data_parallelism_zero1(
-    input_shape, num_classes, optimizer, tolerance=1e-10, seed=0
->>>>>>> 17cbfed9
 ):
     data_transforms = {
         "train": transforms.Compose(
@@ -142,10 +137,7 @@
         optimizer[0],
         optimizer[1],
         image_datasets,
-<<<<<<< HEAD
         dtype=dtype,
-=======
->>>>>>> 17cbfed9
         seed=seed,
     )
 
@@ -159,6 +151,7 @@
             optimizer[0],
             optimizer[1],
             image_datasets,
+            dtype=dtype,
             seed=seed,
         )
 
@@ -173,10 +166,7 @@
         optimizer[1],
         image_datasets,
         fsdp=True,
-<<<<<<< HEAD
         dtype=dtype,
-=======
->>>>>>> 17cbfed9
         seed=seed,
     )
 
